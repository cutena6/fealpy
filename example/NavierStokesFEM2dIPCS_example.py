import argparse
import sys
import numpy as np
import matplotlib

from scipy.sparse import spdiags, bmat
from scipy.sparse.linalg import spsolve
from scipy.sparse import csr_matrix,hstack,vstack,spdiags,bmat
from mumps import DMumpsContext

import matplotlib.pyplot as plt
from fealpy.mesh import MeshFactory as MF
from fealpy.functionspace import LagrangeFiniteElementSpace
from fealpy.timeintegratoralg import UniformTimeLine

from fealpy.pde.navier_stokes_equation_2d import FlowPastCylinder as PDE

# 参数设置
parser = argparse.ArgumentParser(description=
        """
        有限元方法求解NS方程
        """)

parser.add_argument('--udegree',
        default=2, type=int,
        help='运动有限元空间的次数, 默认为 2 次.')

parser.add_argument('--pdegree',
        default=1, type=int,
        help='压力有限元空间的次数, 默认为 1 次.')

parser.add_argument('--h',
        default=0.01, type=float,
        help='单元尺寸')

parser.add_argument('--nt',
        default=5000, type=int,
        help='时间剖分段数，默认剖分 5000 段.')

parser.add_argument('--T',
        default=5, type=float,
        help='演化终止时间, 默认为 5')

parser.add_argument('--output',
        default='./', type=str,
        help='结果输出目录, 默认为 ./')

parser.add_argument('--step',
        default=20, type=int,
        help='隔多少步输出一次')

args = parser.parse_args()
udegree = args.udegree
pdegree = args.pdegree
nt = args.nt
T = args.T
h = args.h
output = args.output
step = args.step


# 网格,空间,函数
rho = 1
mu=0.001
udim = 2
pde = PDE()
#mesh = pde.mesh()
mesh = pde.mesh1(h)
tmesh = UniformTimeLine(0,T,nt)
dt = tmesh.dt

fig = plt.figure()
axes = fig.gca()
mesh.add_plot(axes)
plt.show()

uspace = LagrangeFiniteElementSpace(mesh,p=udegree)
pspace = LagrangeFiniteElementSpace(mesh,p=pdegree)

u0 = uspace.function(dim=udim)
us = uspace.function(dim=udim)
u1 = uspace.function(dim=udim)

p0 = pspace.function()
p1 = pspace.function()

fname = output + 'test_'+ str(0).zfill(10) + '.vtu'
mesh.nodedata['velocity'] = u0 
mesh.nodedata['pressure'] = p1
mesh.to_vtk(fname=fname)

ugdof = uspace.number_of_global_dofs()
pgdof = pspace.number_of_global_dofs()
gdof = pgdof+2*ugdof
<<<<<<< HEAD
mesh.grad_lambda()
=======

##矩阵组装准备
qf = mesh.integrator(9,'cell')
bcs,ws = qf.get_quadrature_points_and_weights()
cellmeasure = mesh.entity_measure('cell')

## 速度空间
uphi = uspace.basis(bcs)
ugphi = uspace.grad_basis(bcs)
ucell2dof = uspace.cell_to_dof()
NC = mesh.number_of_cells()

epqf = uspace.integralalg.edgeintegrator
epbcs,epws = epqf.get_quadrature_points_and_weights()

## 压力空间
pphi = pspace.basis(bcs)
pgphi = pspace.grad_basis(bcs)
pcell2dof = pspace.cell_to_dof()

index = mesh.ds.boundary_face_index()
ebc = mesh.entity_barycenter('face',index=index)
flag = pde.is_outflow_boundary(ebc)
index = index[flag]# p边界条件的index

emeasure = mesh.entity_measure('face',index=index)
face2dof = uspace.face_to_dof()[index]
n = mesh.face_unit_normal(index=index)

def edge_matrix(pfun, gfun, nfun): 
    n = nfun(index=index)

    edge2cell = mesh.ds.edge2cell[index]
    egphi = gfun(epbcs,edge2cell[:,0],edge2cell[:,2])
    ephi = pfun(epbcs)
    
    pgx0 = np.einsum('i,ijk,jim,j,j->jkm',epws,ephi,egphi[...,0],n[:,0],emeasure)
    pgy1 = np.einsum('i,ijk,jim,j,j->jkm',epws,ephi,egphi[...,1],n[:,1],emeasure)
    pgx1 = np.einsum('i,ijk,jim,j,j->jkm',epws,ephi,egphi[...,0],n[:,1],emeasure)
    pgy0 = np.einsum('i,ijk,jim,j,j->jkm',epws,ephi,egphi[...,1],n[:,0],emeasure)

    J1 = np.broadcast_to(face2dof[:,:,None],shape =pgx0.shape) 
    tag = edge2cell[:,0]
    I1 = np.broadcast_to(ucell2dof[tag][:,None,:],shape = pgx0.shape)
    
    D00 = csr_matrix((pgx0.flat,(J1.flat,I1.flat)),shape=(ugdof,ugdof))
    D11 = csr_matrix((pgy1.flat,(J1.flat,I1.flat)),shape=(ugdof,ugdof))
    D01 = csr_matrix((pgy0.flat,(J1.flat,I1.flat)),shape=(ugdof,ugdof))
    D10 = csr_matrix((pgx1.flat,(J1.flat,I1.flat)),shape=(ugdof,ugdof))

    matrix = vstack([hstack([D00,D10]),hstack([D01,D11])]) 
    return matrix

>>>>>>> 9ade1509
#组装第一个方程的左端矩阵
H = mesh.cell_phi_phi_matrix(udegree, udegree)
H = mesh.construct_matrix(udegree, udegree, H)
H = bmat([[H, None], [None, H]], format='csr')

E00 = mesh.cell_gphix_gphix_matrix(udegree, udegree)
E11 = mesh.cell_gphiy_gphiy_matrix(udegree, udegree)
E01 = mesh.cell_gphix_gphiy_matrix(udegree, udegree)
E10 = mesh.cell_gphiy_gphix_matrix(udegree, udegree)

E00 = mesh.construct_matrix(udegree, udegree, E00)
E11 = mesh.construct_matrix(udegree, udegree, E11)
E01 = mesh.construct_matrix(udegree, udegree, E01)
E10 = mesh.construct_matrix(udegree, udegree, E10)
E = bmat([[E00+1/2*E11, 1/2*E10], [1/2*E01, E11+1/2*E00]], format='csr')

A = rho/dt*H + mu*E 

##边界处理
xx = np.zeros(2*ugdof, np.float64)

is_u_bdof = uspace.is_boundary_dof()
is_uin_bdof = uspace.is_boundary_dof(threshold = pde.is_inflow_boundary)
is_uout_bdof = uspace.is_boundary_dof(threshold = pde.is_outflow_boundary)

is_u_bdof[is_uout_bdof] = False 

ipoint = uspace.interpolation_points()[is_uin_bdof]
uinfow = pde.u_inflow_dirichlet(ipoint)
xx[0:ugdof][is_uin_bdof] = uinfow[:,0]
xx[ugdof:2*ugdof][is_uin_bdof] = uinfow[:,1]

isBdDof = np.hstack([is_u_bdof,is_u_bdof])
bdIdx = np.zeros(2*ugdof, dtype=np.int_)
bdIdx[isBdDof] = 1
Tbd = spdiags(bdIdx, 0, 2*ugdof, 2*ugdof)
T = spdiags(1-bdIdx, 0, 2*ugdof, 2*ugdof)
A = T@A + Tbd

#组装第二个方程的左端矩阵
B1 = mesh.cell_stiff_matrix(pdegree, pdegree)
B1 = mesh.construct_matrix(pdegree, pdegree, B1)

is_p_bdof = pspace.boundary_dof(threshold=pde.is_outflow_boundary)
bdIdx = np.zeros((B1.shape[0],), np.int_)
bdIdx[is_p_bdof] = 1
Tbd = spdiags(bdIdx, 0, B1.shape[0], B1.shape[0])
T = spdiags(1-bdIdx, 0, B1.shape[0], B1.shape[0])
B =  T@B1 + Tbd

#组装第三个方程的左端矩阵
C = H

ctx = DMumpsContext()
ctx.set_silent()
errorMatrix = np.zeros((4,nt),dtype=np.float64)

for i in range(0, nt):
    # 下一个的时间层 t1
    t1 = tmesh.next_time_level()
    print("t1=", t1)

    #组装第一个方程的右端向量
    cu0x = np.array(u0[...,0])
    cu0y = np.array(u0[...,1])
    cp0 = np.array(p0[:]) 
    
    fb1x = mesh.cell_phi_phi_matrix(udegree, udegree, cu0x)
    fb1y = mesh.cell_phi_phi_matrix(udegree, udegree, cu0y)
    fb1x = mesh.construct_vector(udegree, fb1x)
    fb1y = mesh.construct_vector(udegree, fb1y)
    fb1 = np.array([fb1x,fb1y]).T

    fb2xxx = mesh.cell_phi_gphix_phi_matrix(udegree, udegree, udegree, cu0x, cu0x)
    fb2yxy = mesh.cell_phi_gphiy_phi_matrix(udegree, udegree, udegree, cu0x, cu0y)
    fb2xyx = mesh.cell_phi_gphix_phi_matrix(udegree, udegree, udegree, cu0y, cu0x)
    fb2yyy = mesh.cell_phi_gphiy_phi_matrix(udegree, udegree, udegree, cu0y, cu0y)
    fb2xxx = mesh.construct_vector(udegree, fb2xxx)
    fb2yxy = mesh.construct_vector(udegree, fb2yxy)
    fb2xyx = mesh.construct_vector(udegree, fb2xyx)
    fb2yyy = mesh.construct_vector(udegree, fb2yyy)
    fb2 = np.array([fb2xxx+fb2yxy,fb2xyx+fb2yyy]).T

    fb3 = E@u0.flatten(order='F')
    
    fb4x = mesh.cell_gphix_phi_matrix(udegree, pdegree, c2=cp0)    
    fb4y = mesh.cell_gphiy_phi_matrix(udegree, pdegree, c2=cp0)
    fb4x = mesh.construct_vector(udegree, fb4x)
    fb4y = mesh.construct_vector(udegree, fb4y)
    fb4 = np.hstack((fb4x, fb4y))

    b1 = (rho/dt*fb1 - rho*fb2).flatten(order='F')
    b1 = b1 + fb4 - mu*fb3 
     
    b1[isBdDof] = xx[isBdDof]
        
    ctx.set_centralized_sparse(A)
    x = b1.copy()
    ctx.set_rhs(x)
    ctx.run(job=6)
    
    us[:,0] = x[0:ugdof]
    us[:,1] = x[ugdof:]
    #组装第二个方程的右端向量
    cusx = np.array(us[..., 0]) 
    cusy = np.array(us[..., 1]) 
    b21 = B1@p0
    b22x = mesh.cell_gphix_phi_matrix(udegree, pdegree, c1=cusx)
    b22y = mesh.cell_gphiy_phi_matrix(udegree, pdegree, c1=cusy)
    b22x = mesh.construct_vector(pdegree, b22x) 
    b22y = mesh.construct_vector(pdegree, b22y) 
    b22 = b22x + b22y
    b2 = b21 -1/dt*b22
    
    b2[is_p_bdof] = 0

    ctx.set_centralized_sparse(B)
    x = b2.copy()
    ctx.set_rhs(x)
    ctx.run(job=6)
    p1[:] = x[:]

    #组装第三个方程的右端向量
    tb1 = C@us.flatten(order='F')
    
    cp1p0 = np.array(p1[:]-p0[:])
    tb2x = mesh.cell_gphix_phi_matrix(pdegree, udegree, c1=cp1p0)
    tb2y = mesh.cell_gphiy_phi_matrix(pdegree, udegree, c1=cp1p0)
    tb2x = mesh.construct_vector(udegree, tb2x)
    tb2y = mesh.construct_vector(udegree, tb2y)
    tb2 = np.array([tb2x, tb2y]).T
    
    b3 = tb1 - dt*(tb2.flatten(order='F')) 
    
    ctx.set_centralized_sparse(C)
    x = b3.copy()
    ctx.set_rhs(x)
    ctx.run(job=6)
    u1[:,0] = x[0:ugdof]
    u1[:,1] = x[ugdof:]
    if i%step == 0:
        fname = output + 'test_'+ str(i+1).zfill(10) + '.vtu'
        mesh.nodedata['velocity'] = u1
        mesh.nodedata['pressure'] = p1
        mesh.to_vtk(fname=fname) 
    
    u0[:] = u1 
    p0[:] = p1
    # 时间步进一层 
    tmesh.advance()

ctx.destroy()<|MERGE_RESOLUTION|>--- conflicted
+++ resolved
@@ -92,9 +92,7 @@
 ugdof = uspace.number_of_global_dofs()
 pgdof = pspace.number_of_global_dofs()
 gdof = pgdof+2*ugdof
-<<<<<<< HEAD
 mesh.grad_lambda()
-=======
 
 ##矩阵组装准备
 qf = mesh.integrator(9,'cell')
@@ -148,7 +146,6 @@
     matrix = vstack([hstack([D00,D10]),hstack([D01,D11])]) 
     return matrix
 
->>>>>>> 9ade1509
 #组装第一个方程的左端矩阵
 H = mesh.cell_phi_phi_matrix(udegree, udegree)
 H = mesh.construct_matrix(udegree, udegree, H)
