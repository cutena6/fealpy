import numpy as np
from scipy.sparse import coo_matrix, csr_matrix, eye, hstack, vstack, bmat, spdiags
from numpy import linalg as LA
from fealpy.fem.integral_alg import IntegralAlg
from fealpy.fdm.DarcyFDMModel import DarcyFDMModel
from scipy.sparse.linalg import cg, inv, dsolve, spsolve

class DarcyForchheimerFDMModel():
    def __init__(self, pde, mesh):
        self.pde = pde
        self.mesh = mesh

        NE = mesh.number_of_edges()
        NC = mesh.number_of_cells()
        self.uh = np.zeros(NE, dtype=mesh.ftype)
        self.ph = np.zeros(NC, dtype=mesh.ftype)
        self.uI = np.zeros(NE, dtype=mesh.ftype) 
        self.uh0 = np.zeros(NE, dtype=mesh.ftype)
        self.ph0 = np.zeros(NC, dtype=mesh.ftype)
        
        isYDEdge = mesh.ds.y_direction_edge_flag()
        isXDEdge = mesh.ds.x_direction_edge_flag()
        bc = mesh.entity_barycenter('edge')
        pc = mesh.entity_barycenter('cell')

        self.uI[isYDEdge] = pde.velocity_x(bc[isYDEdge])
        self.uI[isXDEdge] = pde.velocity_y(bc[isXDEdge]) 
        self.pI = pde.pressure(pc)
        umax = np.max(self.uI)
        pmax = np.max(np.abs(self.pI))
#        print('uI:',self.uI)
#        print('pI:',self.pI)
        pc = mesh.entity_barycenter('cell')
        self.pI = pde.pressure(pc)

        self.ph[0] = self.pI[0]
        pass

    def get_nonlinear_coef(self):
        mesh = self.mesh
        uh0 = self.uh0

        itype = mesh.itype
        ftype = mesh.ftype

        mu = self.pde.mu
        k = self.pde.k

        rho = self.pde.rho
        beta = self.pde.beta

        NE = mesh.number_of_edges()
        NC = mesh.number_of_cells()

        isBDEdge = mesh.ds.boundary_edge_flag()
        isYDEdge = mesh.ds.y_direction_edge_flag()
        isXDEdge = mesh.ds.x_direction_edge_flag()

        C = np.ones(NE, dtype=mesh.ftype)
        edge2cell = mesh.ds.edge_to_cell()
        cell2edge = mesh.ds.cell_to_edge()

        flag = ~isBDEdge & isYDEdge
        L = edge2cell[flag, 0]
        R = edge2cell[flag, 1]
        P1 = cell2edge[L, 0]# the 0 edge of the left cell
        D1 = cell2edge[L, 2]# the 2 edge of the left cell
        P2 = cell2edge[R, 0]# the 0 edge of the right cell
        D2 = cell2edge[R, 2]# the 2 edge of the right cell

        C[flag] = 1/4*(np.sqrt(uh0[flag]**2+uh0[P1]**2)+np.sqrt(uh0[flag]**2+uh0[D1]**2)\
                +np.sqrt(uh0[flag]**2+uh0[P2]**2)+np.sqrt(uh0[flag]**2+uh0[D2]**2))

        flag = ~isBDEdge & isXDEdge
        L = edge2cell[flag, 0]
        R = edge2cell[flag, 1]
        P1 = cell2edge[L, 3]
        D1 = cell2edge[L, 1]
        P2 = cell2edge[R, 3]
        D2 = cell2edge[R, 1]
        C[flag] = 1/4*(np.sqrt(uh0[flag]**2+uh0[P1]**2)+np.sqrt(uh0[flag]**2+uh0[D1]**2)\
                +np.sqrt(uh0[flag]**2+uh0[P2]**2)+np.sqrt(uh0[flag]**2+uh0[D2]**2))

        C = mu/k + rho*beta*C

        return C # no problem


    def get_left_matrix(self):

        mesh = self.mesh
        NE = mesh.number_of_edges()
        print('NE',NE)
        NC = mesh.number_of_cells()

        itype = mesh.itype
        ftype = mesh.ftype

        idx = np.arange(NE)
        isBDEdge = mesh.ds.boundary_edge_flag()
        isYDEdge = mesh.ds.y_direction_edge_flag()
        isXDEdge = mesh.ds.x_direction_edge_flag()

        C = self.get_nonlinear_coef()
        A11 = spdiags(C,0,NE,NE)# correct


        edge2cell = mesh.ds.edge_to_cell()
        I, = np.nonzero(~isBDEdge & isYDEdge)
        L = edge2cell[I, 0]
        R = edge2cell[I, 1]
        data = np.ones(len(I), dtype=ftype)/mesh.hx

        A12 = coo_matrix((data, (I, R)), shape=(NE, NC))
        A12 += coo_matrix((-data, (I, L)), shape=(NE, NC))

        I, = np.nonzero(~isBDEdge & isXDEdge)
        L = edge2cell[I, 0]
        R = edge2cell[I, 1]
        data = np.ones(len(I), dtype=ftype)/mesh.hy
        A12 += coo_matrix((-data, (I, R)), shape=(NE, NC))
        A12 += coo_matrix((data, (I, L)), shape=(NE, NC))
        A12 = A12.tocsr()

        
        cell2edge = mesh.ds.cell_to_edge()
        I = np.arange(NC, dtype=itype)
        data = np.ones(NC, dtype=ftype)
        A21 = coo_matrix((data/mesh.hx, (I, cell2edge[:, 1])), shape=(NC, NE), dtype=ftype)
        A21 += coo_matrix((-data/mesh.hx, (I, cell2edge[:, 3])), shape=(NC, NE), dtype=ftype)
        A21 += coo_matrix((data/mesh.hy, (I, cell2edge[:, 2])), shape=(NC, NE), dtype=ftype)
        A21 += coo_matrix((-data/mesh.hy, (I, cell2edge[:, 0])), shape=(NC, NE), dtype=ftype)
        A21 = A21.tocsr()
        A = bmat([(A11, A12), (A21, None)], format='csr', dtype=ftype)
        print('A',A.shape)

        return A


    def get_right_vector(self):
        pde = self.pde
        mesh = self.mesh
        node = mesh.node
        itype = mesh.itype
        ftype = mesh.ftype

        NN = mesh.number_of_nodes()  
        NE = mesh.number_of_edges()
        NC = mesh.number_of_cells()
        edge = mesh.entity('edge')
        isBDEdge = mesh.ds.boundary_edge_flag()
        isYDEdge = mesh.ds.y_direction_edge_flag()
        isXDEdge = mesh.ds.x_direction_edge_flag()
        bc = mesh.entity_barycenter('edge')
        pc = mesh.entity_barycenter('cell')

        mu = self.pde.mu
        k = self.pde.k
        rho = self.pde.rho
        beta = self.pde.beta

        ## Modify
        C = self.get_nonlinear_coef()#add

        b0 = np.zeros(NE, dtype=ftype)
        flag = ~isBDEdge & isYDEdge
        b0[flag] = pde.source2(bc[flag])
        flag = ~isBDEdge & isXDEdge
        b0[flag] = pde.source3(bc[flag])

        idx, = np.nonzero(isYDEdge & isBDEdge)
        val = pde.velocity_x(bc[idx])
        b0[idx] = (mu/k+beta*rho*C[idx])*val #modify

        idx, = np.nonzero(isXDEdge & isBDEdge)
        val = pde.velocity_y(bc[idx])
        b0[idx] = (mu/k+beta*rho*C[idx])*val

        b1 = pde.source1(pc)
#        print('maxf',np.max(b0))
        return np.r_[b0, b1] 

    def solve(self):
        mesh = self.mesh

        hx = mesh.hx
        hy = mesh.hy
        NE = mesh.number_of_edges()
        NC = mesh.number_of_cells()
        itype = mesh.itype
        ftype = mesh.ftype

        b = self.get_right_vector()
        A = self.get_left_matrix()

        tol = 1e-4
        ru = 1
        rp = 1
        count = 0
        iterMax = 2000
<<<<<<< HEAD
#        from mumps import DMumpsContext
#        ctx = DMumpsContext()
=======
        from mumps import DMumpsContext
        ctx = DMumpsContext()
>>>>>>> 13b4c831
        while ru+rp > tol and count < iterMax:

            bnew = b
            
            x = np.r_[self.uh, self.ph]#把self.uh,self.ph组合在一起
            bnew = bnew - A@x

            # Modify matrix
            bdIdx = np.zeros((A.shape[0],), dtype = itype)
            bdIdx[NE] = 1

            Tbd = spdiags(bdIdx, 0, A.shape[0], A.shape[1])
            T = spdiags(1-bdIdx, 0, A.shape[0], A.shape[1])
            AD = T@A@T + Tbd

            bnew[NE] = self.ph[0]

            # solve
<<<<<<< HEAD
            x[:] = spsolve(AD, bnew)
#            if ctx.myid == 0:
#                ctx.set_centralized_sparse(AD)
#                x = bnew.copy()
#                ctx.set_rhs(x)

 #           ctx.run(job=6)
=======
            #x[:] = spsolve(AD, bnew)
            if ctx.myid == 0:
                ctx.set_centralized_sparse(AD)
                x = bnew.copy()
                ctx.set_rhs(x) #Modified in place
                
            ctx.run(job=6)
            ctx.destroy()

>>>>>>> 13b4c831
            u1 = x[:NE]
            p1 = x[NE:]

            f = b[:NE]
            g = b[NE:]

            ue = np.sqrt(np.sum(hx*hy*(u1-self.uh0)**2))
            pe = np.sqrt(np.sum(hx*hy*(p1-self.ph0)**2))
#            print('uh -u0:',ue)
#            print('ph - p0:',pe)

            self.uh0[:] = u1
            A = self.get_left_matrix()
            A11 = A[:NE,:NE]
            A12 = A[:NE,NE:NE+NC]
            A21 = A[NE:NE+NC,:NE]
            if LA.norm(f) == 0:
                ru = LA.norm(f - A11*u1 - A12*p1)
            else:
                ru = LA.norm(f - A11*u1 - A12*p1)/LA.norm(f)
            if LA.norm(g) == 0:
                rp = LA.norm(g - A21*u1)
            else:
                rp = LA.norm(g - A21*u1)/LA.norm(g)

 #           ctx.destroy()

            count = count + 1
 #           print('ru:',ru)
 #           print('rp:',rp)

        self.uh[:] = u1
        self.ph[:] = p1
#        print('uh:',self.uh)
        return count

    def grad_pressure(self):
        mesh = self.mesh
        ftype = mesh.ftype

        NC = mesh.number_of_cells()

        ph = self.ph
        hx = mesh.hx
        hy = mesh.hy

        val = np.zeros((NC,2),dtype=ftype)


    def get_max_error(self):
        ue = np.max(np.abs(self.uh - self.uI))
        pe = np.max(np.abs(self.ph - self.pI))
        return ue, pe

    def get_L2_error(self):
        mesh = self.mesh
        hx = mesh.hx
        hy = mesh.hy
        ueL2 = np.sqrt(np.sum(hx*hy*(self.uh - self.uI)**2))
        peL2 = np.sqrt(np.sum(hx*hy*(self.ph - self.pI)**2))
        return ueL2,peL2

    def get_H1_error(self):
        mesh = self.mesh
        NC = mesh.number_of_cells()
        hx = mesh.hx
        hy = mesh.hy
        ueL2,peL2 = self.get_L2_error()
        ep = self.ph - self.pI
        psemi = np.sqrt(np.sum((ep[1:]-ep[:NC-1])**2))
        peH1 = peL2+psemi
        return ep,psemi

    def get_DpL2_error(self):
        mesh = self.mesh
        NC = mesh.number_of_cells()
        hx = mesh.hx
        hy = mesh.hy
        nx = mesh.ds.nx
        ny = mesh.ds.ny
        ftype = mesh.ftype

        Dph = np.zeros((NC,2),dtype=ftype)
        bc = mesh.entity_barycenter('edge')
        pc = mesh.entity_barycenter('cell')
        DpI = self.pde.grad_pressure(pc)

        isBDEdge = mesh.ds.boundary_edge_flag()
        isYDEdge = mesh.ds.y_direction_edge_flag()
        isXDEdge = mesh.ds.x_direction_edge_flag()
        I, = np.nonzero(isBDEdge & isYDEdge)
        Dph[NC-Ny:NC,0] = self.pde.source2(bc[I[Ny:],:])
        J, = np.nonzero(isBDEdge & isXDEdge)
        Dph[Ny-1:NC:Ny,1] = self.pde.source3(bc[J[1::2],:])

        Dph[:NC-Ny,0] = (self.ph[Ny:] - self.ph[:NC-Ny])/hx
        
        m = np.arange(NC)
        m = m.reshape(Ny,Nx)
        n1 = m[:,1:].flatten()
        n2 = m[:,:Ny-1].flatten()
        Dph[n2,1] = (self.ph[n1] - self.ph[n2])/hy

        DpeL2 = np.sqrt(np.sum(hx*hy*(Dph[:] - DpI[:])**2))

        return DpeL2
<|MERGE_RESOLUTION|>--- conflicted
+++ resolved
@@ -198,13 +198,10 @@
         rp = 1
         count = 0
         iterMax = 2000
-<<<<<<< HEAD
 #        from mumps import DMumpsContext
 #        ctx = DMumpsContext()
-=======
         from mumps import DMumpsContext
         ctx = DMumpsContext()
->>>>>>> 13b4c831
         while ru+rp > tol and count < iterMax:
 
             bnew = b
@@ -223,7 +220,6 @@
             bnew[NE] = self.ph[0]
 
             # solve
-<<<<<<< HEAD
             x[:] = spsolve(AD, bnew)
 #            if ctx.myid == 0:
 #                ctx.set_centralized_sparse(AD)
@@ -231,7 +227,7 @@
 #                ctx.set_rhs(x)
 
  #           ctx.run(job=6)
-=======
+            x[:] = spsolve(AD, bnew)
             #x[:] = spsolve(AD, bnew)
             if ctx.myid == 0:
                 ctx.set_centralized_sparse(AD)
@@ -241,7 +237,6 @@
             ctx.run(job=6)
             ctx.destroy()
 
->>>>>>> 13b4c831
             u1 = x[:NE]
             p1 = x[NE:]
 
