--- conflicted
+++ resolved
@@ -1,12 +1,8 @@
 import numpy as np
-<<<<<<< HEAD
-
-=======
 from .TriangleMesh import TriangleMesh, TriangleMeshWithInfinityNode
 from .TetrahedronMesh import TetrahedronMesh
 from .PolygonMesh import PolygonMesh
 from .HalfEdgeMesh2d import HalfEdgeMesh2d
->>>>>>> 7ca5ba88
 from ..geometry import DistDomain2d, DistDomain3d
 from ..geometry import dcircle, drectangle
 from ..geometry import ddiff
