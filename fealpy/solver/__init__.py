
from .solve import solve, active_set_solver
from .amg import AMGSolver
from .matlab_solver import MatlabSolver
<<<<<<< HEAD
#from .petsc_solver import PETScSolver
=======

try:
    from .petsc_solver import PETScSolver
except ImportError:
    print('I do not find petsc and petsc4py installed on this system!, so you can not use it')
>>>>>>> 54e17a52

from .fast_solver import HighOrderLagrangeFEMFastSolver
from .fast_solver import SaddlePointFastSolver
from .fast_solver import LinearElasticityLFEMFastSolver 
from .fast_solver import LinearElasticityRLFEMFastSolver<|MERGE_RESOLUTION|>--- conflicted
+++ resolved
@@ -2,15 +2,12 @@
 from .solve import solve, active_set_solver
 from .amg import AMGSolver
 from .matlab_solver import MatlabSolver
-<<<<<<< HEAD
 #from .petsc_solver import PETScSolver
-=======
 
 try:
     from .petsc_solver import PETScSolver
 except ImportError:
     print('I do not find petsc and petsc4py installed on this system!, so you can not use it')
->>>>>>> 54e17a52
 
 from .fast_solver import HighOrderLagrangeFEMFastSolver
 from .fast_solver import SaddlePointFastSolver
