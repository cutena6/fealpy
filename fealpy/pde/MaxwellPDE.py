import numpy as np
from fealpy.mesh import TriangleMesh, MeshFactory
from fealpy.decorator import cartesian, barycentric
import sympy as sym
from sympy.vector import CoordSys3D, Del, curl

class MaxwellPDE():
    def __init__(self, f):
        C = CoordSys3D('C')
        x = sym.symbols("x")
        y = sym.symbols("y")
        z = sym.symbols("z")

        # 构造 f
        fx = f.dot(C.i).subs({C.x:x, C.y:y, C.z:z})
        fy = f.dot(C.j).subs({C.x:x, C.y:y, C.z:z})
        fz = f.dot(C.k).subs({C.x:x, C.y:y, C.z:z})

        self.Fx = sym.lambdify(('x', 'y', 'z'), fx, "numpy")
        self.Fy = sym.lambdify(('x', 'y', 'z'), fy, "numpy")
        self.Fz = sym.lambdify(('x', 'y', 'z'), fz, "numpy")

        # 构造 curl(f)
        cf = curl(f)
        cfx = cf.dot(C.i).subs({C.x:x, C.y:y, C.z:z})
        cfy = cf.dot(C.j).subs({C.x:x, C.y:y, C.z:z})
        cfz = cf.dot(C.k).subs({C.x:x, C.y:y, C.z:z})
        self.curlFx = sym.lambdify(('x', 'y', 'z'), cfx, "numpy")
        self.curlFy = sym.lambdify(('x', 'y', 'z'), cfy, "numpy")
        self.curlFz = sym.lambdify(('x', 'y', 'z'), cfz, "numpy")

        # 构造 curl(curl(f))
        ccf = curl(cf)
        ccfx = ccf.dot(C.i).subs({C.x:x, C.y:y, C.z:z})
        ccfy = ccf.dot(C.j).subs({C.x:x, C.y:y, C.z:z})
        ccfz = ccf.dot(C.k).subs({C.x:x, C.y:y, C.z:z})
        self.curlcurlFx = sym.lambdify(('x', 'y', 'z'), ccfx, "numpy")
        self.curlcurlFy = sym.lambdify(('x', 'y', 'z'), ccfy, "numpy")
        self.curlcurlFz = sym.lambdify(('x', 'y', 'z'), ccfz, "numpy")

    def solution(self, p):
        x = p[..., 0, None]
        y = p[..., 1, None]
        z = p[..., 2, None]
        Fx = self.Fx(x, y, z)
        Fy = self.Fy(x, y, z)
        Fz = self.Fz(x, y, z)
        if type(Fx) is not np.ndarray:
            Fx = np.ones(x.shape, dtype=np.float_)*Fx
        if type(Fy) is not np.ndarray:
            Fy = np.ones(x.shape, dtype=np.float_)*Fy
        if type(Fz) is not np.ndarray:
            Fz = np.ones(x.shape, dtype=np.float_)*Fz
        f = np.c_[Fx, Fy, Fz] 
        return f 

    @cartesian
    def source(self, p):
        x = p[..., 0, None]
        y = p[..., 1, None]
        z = p[..., 2, None]
        ccFx = self.curlcurlFx(x, y, z)
        ccFy = self.curlcurlFy(x, y, z)
        ccFz = self.curlcurlFz(x, y, z)
        if type(ccFx) is not np.ndarray:
            ccFx = np.ones(x.shape, dtype=np.float_)*ccFx
        if type(ccFy) is not np.ndarray:
            ccFy = np.ones(x.shape, dtype=np.float_)*ccFy
        if type(ccFz) is not np.ndarray:
            ccFz = np.ones(x.shape, dtype=np.float_)*ccFz
        ccf = np.c_[ccFx, ccFy, ccFz] 
        return ccf - self.solution(p)

    @cartesian
    def dirichlet(self, p):
        return self.solution(p)

    @cartesian
    def neumann(self, p, n):
        """!
        @param p: (..., N, ldof, 3)
        @param n: (N, 3)
        """
        x = p[..., 0, None]
        y = p[..., 1, None]
        z = p[..., 2, None]
        cFx = self.curlFx(x, y, z)
        cFy = self.curlFy(x, y, z)
        cFz = self.curlFz(x, y, z)
        if type(cFx) is not np.ndarray:
            cFx = np.ones(x.shape, dtype=np.float_)*cFx
        if type(cFy) is not np.ndarray:
            cFy = np.ones(x.shape, dtype=np.float_)*cFy
        if type(cFz) is not np.ndarray:
            cFz = np.ones(x.shape, dtype=np.float_)*cFz
        cf = np.c_[cFx, cFy, cFz] #(..., NC, ldof, 3)
        return np.cross(n[None, :], cf)

    def boundary_type(self, mesh):
        bdface = mesh.ds.boundary_face_index()
        f2n = mesh.face_unit_normal()[bdface]
        neumannbd = np.abs(f2n[:, 2])<0.9
        bd = {"neumann": bdface[neumannbd], "dirichlet": bdface[~neumannbd]}
        return bd

class SinData(MaxwellPDE):
    def __init__(self):
        C = CoordSys3D('C')
        #f = 1*C.i + sym.sin(sym.pi*C.x)*C.j + sym.sin(sym.pi*C.z)*C.k 
<<<<<<< HEAD
        #f = sym.sin(sym.pi*C.y)*C.i + sym.sin(sym.pi*C.x)*C.j + C.x*sym.sin(sym.pi*C.z)*C.k 
        #f = sym.sin(sym.pi*C.y)*C.i + sym.sin(sym.pi*C.x)*C.j + C.z*C.k 
        #f = sym.sin(sym.pi*C.y)*C.i + sym.sin(sym.pi*C.x)*C.j + sym.sin(sym.pi*C.z)*C.k 
        #f = sym.sin(sym.pi*C.x)*C.i + sym.sin(sym.pi*C.y)*C.j + sym.sin(sym.pi*C.z)*C.k 
        #f = C.x**3*C.i + C.y**3*C.j + C.z**3*C.k
        f = C.y*C.i + 2*C.x*C.j + C.z*C.k

        #f = (C.x**2-C.x)**2*(C.y**2-C.y)**2*(C.z**2-C.z)**2
        #f = f*C.i + sym.sin(C.x)*f*C.j + sym.sin(C.y)*f*C.k

        super(SinData, self).__init__(f)

    def init_mesh(self, n=1):
        box = [0, 1, 0, 1, 0, 1]
=======
        f = sym.sin(sym.pi*C.y*C.y)*C.i + sym.sin(sym.pi*C.x*C.z)*C.j + sym.sin(sym.pi*C.z*C.x)*C.k 
        #f = sym.sin(sym.pi*C.y)*C.i + sym.sin(sym.pi*C.x)*C.j + sym.sin(sym.pi*C.z)*C.k 
        #f = sym.sin(sym.pi*C.x)*C.i + sym.sin(sym.pi*C.y)*C.j + sym.sin(sym.pi*C.z)*C.k 
        #f = C.y**2*C.i + C.z**2*C.j + C.y**2*C.k
        #f = C.y*C.i + 2*C.x*C.j + C.z*C.k
        super(SinData, self).__init__(f)

    def init_mesh(self, n=0):
        box = [0, 1.23, 0, 0.87, 0, 0.99]
>>>>>>> 3ed63058
        mesh = MeshFactory.boxmesh3d(box, nx=n, ny=n, nz=n, meshtype='tet')
        return mesh

class XXX3dData():
    def __init__(self, n=2):
        self.n = n
        self.omega = -1

    @cartesian
    def solution(self, p):
        n = self.n
        x = p[..., 0, None]
        y = p[..., 1, None]
        z = p[..., 2, None]
        #z[:] = 100
        return np.c_[y**n, x**n, z]

    def mu(self, p):
        return 1

    def epsilon(self, p):
        return 1

    @cartesian
    def source(self, p):
        n = self.n
        x = p[..., 0, None]
        y = p[..., 1, None]
        z = p[..., 2, None]
        z[:] = 0
        return -n*(n-1)*np.c_[y**(n-2), x**(n-2), z]-self.solution(p)

    def init_mesh(self, n=1):
        box = [0, 1, 0, 1, 0, 1]
        mesh = MeshFactory.boxmesh3d(box, nx=n, ny=n, nz=n, meshtype='tet')
        return mesh

    def dirichlet(self, p):
        return self.solution(p)

class XXX3dData0():
    def __init__(self, n=2):
        self.n = n
        self.omega = -1

    @cartesian
    def solution(self, p):
        n = self.n
        x = p[..., 0, None]
        y = p[..., 1, None]
        z = p[..., 2, None]
        return np.c_[x**n, y**n, z**n]

    def mu(self, p):
        return 1

    def epsilon(self, p):
        return 1

    @cartesian
    def source(self, p):
        n = self.n
        x = p[..., 0, None]
        y = p[..., 1, None]
        z = p[..., 2, None]
        z[:] = 0
        return -self.solution(p)

    def init_mesh(self, n=1):
        box = [0, 1, 0, 1, 0, 1]
        mesh = MeshFactory.boxmesh3d(box, nx=n, ny=n, nz=n, meshtype='tet')
        return mesh

    def dirichlet(self, p):
        return self.solution(p)


class Sin3dData():
    def __init__(self):
        self.omega = -1

    @cartesian
    def solution(self, p):
        x = p[..., 0, None]
        y = p[..., 1, None]
        z = p[..., 2, None]
        z[:] = 0
        return np.c_[np.sin(np.pi*y), np.sin(np.pi*x), z]

    def mu(self, p):
        return 1

    def epsilon(self, p):
        return 1

    @cartesian
    def source(self, p):
        x = p[..., 0, None]
        y = p[..., 1, None]
        z = p[..., 2, None]
        z[:] = 0
        return np.c_[np.pi**2*np.sin(np.pi*y), np.pi**2*np.sin(np.pi*x), z]-self.solution(p)

    def init_mesh(self, n=1):
        box = [0, 1, 0, 1, 0, 1]
        mesh = MeshFactory.boxmesh3d(box, nx=n, ny=n, nz=n, meshtype='tet')
        return mesh

    def dirichlet(self, p):
        return self.solution(p)

    def neumann(self, p, n):
        x = p[..., 0, None]
        y = p[..., 1, None]
        z = p[..., 2, None]
        z[:] = 0
        val = np.c_[z, z, np.pi*(np.cos(np.pi*x)-np.cos(np.pi*y))]
        return np.cross(n)

    def boundary_type(self, mesh):
        bdface = mesh.boundary_face_index()
        f2n = mesh.face_normal()[bdface]
        neumannbd = np.abs(f2n[:, 2])>0.9
        bd = {"neumann": bdface[neumannbd], "dirichlet": bdface[~neumannbd]}
        return bd

class Bubble3dData():
    def __init__(self):
        self.omega = -1

    @cartesian
    def solution(self, p):
        x = p[..., 0, None]
        y = p[..., 1, None]
        z = p[..., 2, None]
        f = (x**2-x)**2*(y**2-y)**2*(z**2-z)**2
        return np.c_[f, np.sin(x)*f, np.sin(y)*f]

    def mu(self, p):
        return 1

    def epsilon(self, p):
        return 1

    @cartesian
    def source(self, p):
        x = p[..., 0, None]
        y = p[..., 1, None]
        z = p[..., 2, None]
        X = ((4*x - 2)*(x**2 - x)*(4*y - 2)*(y**2 - y)*(z**2 - z)**2*np.sin(x) + (4*x - 2)*(x**2 - x)*(y**2 - y)**2*(4*z - 2)*(z**2 - z)*np.sin(y) - (x**2 - x)**2*(2*y - 1)*(4*y - 2)*(z**2 - z)**2 + (x**2 - x)**2*(4*y - 2)*(y**2 - y)*(z**2 - z)**2*np.cos(x) - (x**2 - x)**2*(y**2 - y)**2*(2*z - 1)*(4*z - 2) - 4*(x**2 - x)**2*(y**2 - y)**2*(z**2 - z) - 4*(x**2 - x)**2*(y**2 - y)*(z**2 - z)**2)
        Y = (-(2*x - 1)*(4*x - 2)*(y**2 - y)**2*(z**2 - z)**2*np.sin(x) + (4*x - 2)*(x**2 - x)*(4*y - 2)*(y**2 - y)*(z**2 - z)**2 - 2*(4*x - 2)*(x**2 - x)*(y**2 - y)**2*(z**2 - z)**2*np.cos(x) + (x**2 - x)**2*(4*y - 2)*(y**2 - y)*(4*z - 2)*(z**2 - z)*np.sin(y) - (x**2 - x)**2*(y**2 - y)**2*(2*z - 1)*(4*z - 2)*np.sin(x) + (x**2 - x)**2*(y**2 - y)**2*(4*z - 2)*(z**2 - z)*np.cos(y) + (x**2 - x)**2*(y**2 - y)**2*(z**2 - z)**2*np.sin(x) - 4*(x**2 - x)**2*(y**2 - y)**2*(z**2 - z)*np.sin(x) - 4*(x**2 - x)*(y**2 - y)**2*(z**2 - z)**2*np.sin(x))
        Z = -(2*x - 1)*(4*x - 2)*(y**2 - y)**2*(z**2 - z)**2*np.sin(y) + (4*x - 2)*(x**2 - x)*(y**2 - y)**2*(4*z - 2)*(z**2 - z) - (x**2 - x)**2*(2*y - 1)*(4*y - 2)*(z**2 - z)**2*np.sin(y) + (x**2 - x)**2*(4*y - 2)*(y**2 - y)*(4*z - 2)*(z**2 - z)*np.sin(x) - 2*(x**2 - x)**2*(4*y - 2)*(y**2 - y)*(z**2 - z)**2*np.cos(y) + (x**2 - x)**2*(y**2 - y)**2*(z**2 - z)**2*np.sin(y) - 4*(x**2 - x)**2*(y**2 - y)*(z**2 - z)**2*np.sin(y) - 4*(x**2 - x)*(y**2 - y)**2*(z**2 - z)**2*np.sin(y)
        return np.c_[X, Y, Z]-self.solution(p)

    def init_mesh(self, n=0):
        box = [0, 1, 0, 1, 0, 1]
        mesh = MeshFactory.boxmesh3d(box, nx=n, ny=n, nz=n, meshtype='tet')
        return mesh

    def dirichlet(self, p):
        return self.solution(p)<|MERGE_RESOLUTION|>--- conflicted
+++ resolved
@@ -107,7 +107,6 @@
     def __init__(self):
         C = CoordSys3D('C')
         #f = 1*C.i + sym.sin(sym.pi*C.x)*C.j + sym.sin(sym.pi*C.z)*C.k 
-<<<<<<< HEAD
         #f = sym.sin(sym.pi*C.y)*C.i + sym.sin(sym.pi*C.x)*C.j + C.x*sym.sin(sym.pi*C.z)*C.k 
         #f = sym.sin(sym.pi*C.y)*C.i + sym.sin(sym.pi*C.x)*C.j + C.z*C.k 
         #f = sym.sin(sym.pi*C.y)*C.i + sym.sin(sym.pi*C.x)*C.j + sym.sin(sym.pi*C.z)*C.k 
@@ -117,22 +116,10 @@
 
         #f = (C.x**2-C.x)**2*(C.y**2-C.y)**2*(C.z**2-C.z)**2
         #f = f*C.i + sym.sin(C.x)*f*C.j + sym.sin(C.y)*f*C.k
-
         super(SinData, self).__init__(f)
 
     def init_mesh(self, n=1):
-        box = [0, 1, 0, 1, 0, 1]
-=======
-        f = sym.sin(sym.pi*C.y*C.y)*C.i + sym.sin(sym.pi*C.x*C.z)*C.j + sym.sin(sym.pi*C.z*C.x)*C.k 
-        #f = sym.sin(sym.pi*C.y)*C.i + sym.sin(sym.pi*C.x)*C.j + sym.sin(sym.pi*C.z)*C.k 
-        #f = sym.sin(sym.pi*C.x)*C.i + sym.sin(sym.pi*C.y)*C.j + sym.sin(sym.pi*C.z)*C.k 
-        #f = C.y**2*C.i + C.z**2*C.j + C.y**2*C.k
-        #f = C.y*C.i + 2*C.x*C.j + C.z*C.k
-        super(SinData, self).__init__(f)
-
-    def init_mesh(self, n=0):
         box = [0, 1.23, 0, 0.87, 0, 0.99]
->>>>>>> 3ed63058
         mesh = MeshFactory.boxmesh3d(box, nx=n, ny=n, nz=n, meshtype='tet')
         return mesh
 
